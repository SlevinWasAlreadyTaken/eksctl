package eks

import (
	"fmt"
	"io"
	"os"
	"time"

	"github.com/aws/aws-sdk-go/service/cloudwatchlogs"

	"github.com/aws/aws-sdk-go/service/cloudwatchlogs/cloudwatchlogsiface"

	"github.com/aws/aws-sdk-go/aws"
	"github.com/aws/aws-sdk-go/aws/client"
	"github.com/aws/aws-sdk-go/aws/credentials"
	"github.com/aws/aws-sdk-go/aws/credentials/stscreds"
	"github.com/aws/aws-sdk-go/aws/endpoints"
	"github.com/aws/aws-sdk-go/aws/request"
	"github.com/aws/aws-sdk-go/aws/session"
	"github.com/aws/aws-sdk-go/service/autoscaling"
	"github.com/aws/aws-sdk-go/service/autoscaling/autoscalingiface"
	"github.com/aws/aws-sdk-go/service/cloudformation"
	"github.com/aws/aws-sdk-go/service/cloudformation/cloudformationiface"
	"github.com/aws/aws-sdk-go/service/cloudtrail"
	"github.com/aws/aws-sdk-go/service/cloudtrail/cloudtrailiface"
	"github.com/aws/aws-sdk-go/service/ec2"
	"github.com/aws/aws-sdk-go/service/ec2/ec2iface"
	awseks "github.com/aws/aws-sdk-go/service/eks"
	"github.com/aws/aws-sdk-go/service/eks/eksiface"
	"github.com/aws/aws-sdk-go/service/elb"
	"github.com/aws/aws-sdk-go/service/elb/elbiface"
	"github.com/aws/aws-sdk-go/service/elbv2"
	"github.com/aws/aws-sdk-go/service/elbv2/elbv2iface"
	"github.com/aws/aws-sdk-go/service/iam"
	"github.com/aws/aws-sdk-go/service/iam/iamiface"
	"github.com/aws/aws-sdk-go/service/ssm"
	"github.com/aws/aws-sdk-go/service/ssm/ssmiface"
	"github.com/aws/aws-sdk-go/service/sts"
	"github.com/aws/aws-sdk-go/service/sts/stsiface"
	"github.com/kris-nova/logger"
	"github.com/pkg/errors"
	"k8s.io/apimachinery/pkg/runtime"
	"k8s.io/client-go/kubernetes/scheme"
	"sigs.k8s.io/yaml"

	"github.com/weaveworks/eksctl/pkg/ami"
	api "github.com/weaveworks/eksctl/pkg/apis/eksctl.io/v1alpha5"
	"github.com/weaveworks/eksctl/pkg/az"
	"github.com/weaveworks/eksctl/pkg/cfn/manager"
	ekscreds "github.com/weaveworks/eksctl/pkg/credentials"
	"github.com/weaveworks/eksctl/pkg/kubernetes"
	kubewrapper "github.com/weaveworks/eksctl/pkg/kubernetes"
	"github.com/weaveworks/eksctl/pkg/version"
)

// ClusterProvider stores information about the cluster
type ClusterProvider struct {
	// core fields used for config and AWS APIs
	Provider api.ClusterProvider
	// informative fields, i.e. used as outputs
	Status *ProviderStatus
}

//counterfeiter:generate -o fakes/fake_kube_provider.go . KubeProvider
// KubeProvider is an interface with helper funcs for k8s and EKS that are part of ClusterProvider
type KubeProvider interface {
	NewRawClient(spec *api.ClusterConfig) (*kubewrapper.RawClient, error)
	ServerVersion(rawClient *kubernetes.RawClient) (string, error)
	LoadClusterIntoSpecFromStack(spec *api.ClusterConfig, stackManager manager.StackManager) error
	SupportsManagedNodes(clusterConfig *api.ClusterConfig) (bool, error)
	ValidateClusterForCompatibility(cfg *api.ClusterConfig, stackManager manager.StackManager) error
	UpdateAuthConfigMap(nodeGroups []*api.NodeGroup, clientSet kubernetes.Interface) error
	WaitForNodes(clientSet kubernetes.Interface, ng KubeNodeGroup) error
}

// ProviderServices stores the used APIs
type ProviderServices struct {
	spec  *api.ProviderConfig
	cfn   cloudformationiface.CloudFormationAPI
	asg   autoscalingiface.AutoScalingAPI
	eks   eksiface.EKSAPI
	ec2   ec2iface.EC2API
	elb   elbiface.ELBAPI
	elbv2 elbv2iface.ELBV2API
	sts   stsiface.STSAPI
	ssm   ssmiface.SSMAPI
	iam   iamiface.IAMAPI

	cloudtrail     cloudtrailiface.CloudTrailAPI
	cloudwatchlogs cloudwatchlogsiface.CloudWatchLogsAPI

	session *session.Session
}

// CloudFormation returns a representation of the CloudFormation API
func (p ProviderServices) CloudFormation() cloudformationiface.CloudFormationAPI { return p.cfn }

// CloudFormationRoleARN returns, if any, a service role used by CloudFormation to call AWS API on your behalf
func (p ProviderServices) CloudFormationRoleARN() string { return p.spec.CloudFormationRoleARN }

// CloudFormationDisableRollback returns whether stacks should not rollback on failure
func (p ProviderServices) CloudFormationDisableRollback() bool {
	return p.spec.CloudFormationDisableRollback
}

// ASG returns a representation of the AutoScaling API
func (p ProviderServices) ASG() autoscalingiface.AutoScalingAPI { return p.asg }

// EKS returns a representation of the EKS API
func (p ProviderServices) EKS() eksiface.EKSAPI { return p.eks }

// EC2 returns a representation of the EC2 API
func (p ProviderServices) EC2() ec2iface.EC2API { return p.ec2 }

// ELB returns a representation of the ELB API
func (p ProviderServices) ELB() elbiface.ELBAPI { return p.elb }

// ELBV2 returns a representation of the ELBV2 API
func (p ProviderServices) ELBV2() elbv2iface.ELBV2API { return p.elbv2 }

// STS returns a representation of the STS API
func (p ProviderServices) STS() stsiface.STSAPI { return p.sts }

// SSM returns a representation of the STS API
func (p ProviderServices) SSM() ssmiface.SSMAPI { return p.ssm }

// IAM returns a representation of the IAM API
func (p ProviderServices) IAM() iamiface.IAMAPI { return p.iam }

// CloudTrail returns a representation of the CloudTrail API
func (p ProviderServices) CloudTrail() cloudtrailiface.CloudTrailAPI { return p.cloudtrail }

// CloudWatch returns a representation of the CloudWatch API.
func (p ProviderServices) CloudWatchLogs() cloudwatchlogsiface.CloudWatchLogsAPI {
	return p.cloudwatchlogs
}

// Region returns provider-level region setting
func (p ProviderServices) Region() string { return p.spec.Region }

// Profile returns provider-level profile name
func (p ProviderServices) Profile() string { return p.spec.Profile }

// WaitTimeout returns provider-level duration after which any wait operation has to timeout
func (p ProviderServices) WaitTimeout() time.Duration { return p.spec.WaitTimeout }

func (p ProviderServices) ConfigProvider() client.ConfigProvider {
	return p.session
}

func (p ProviderServices) Session() *session.Session {
	return p.session
}

// ProviderStatus stores information about the used IAM role and the resulting session
type ProviderStatus struct {
	iamRoleARN   string
	sessionCreds *credentials.Credentials
	ClusterInfo  *ClusterInfo
}

// New creates a new setup of the used AWS APIs
func New(spec *api.ProviderConfig, clusterSpec *api.ClusterConfig) (*ClusterProvider, error) {
	provider := &ProviderServices{
		spec: spec,
	}
	c := &ClusterProvider{
		Provider: provider,
	}
	// Create a new session and save credentials for possible
	// later re-use if overriding sessions due to custom URL
	s := c.newSession(spec)

	cache := os.Getenv(ekscreds.EksctlGlobalEnableCachingEnvName)
	if s.Config != nil && cache != "" {
		if cachedProvider, err := ekscreds.NewFileCacheProvider(spec.Profile, s.Config.Credentials, &ekscreds.RealClock{}); err == nil {
			s.Config.Credentials = credentials.NewCredentials(&cachedProvider)
		} else {
			logger.Warning("Failed to use cached provider: ", err)
		}
	}

	provider.session = s
	provider.asg = autoscaling.New(s)
	provider.cfn = cloudformation.New(s)
	provider.eks = awseks.New(s)
	provider.ec2 = ec2.New(s)
	provider.elb = elb.New(s)
	provider.elbv2 = elbv2.New(s)
	provider.sts = sts.New(s,
		// STS retrier has to be disabled, as it's not very helpful
		// (see https://github.com/weaveworks/eksctl/issues/705)
		request.WithRetryer(s.Config.Copy(),
			&client.DefaultRetryer{
				NumMaxRetries: 1,
			},
		),
	)
	provider.ssm = ssm.New(s)
	provider.iam = iam.New(s)
	provider.cloudtrail = cloudtrail.New(s)
	provider.cloudwatchlogs = cloudwatchlogs.New(s)

	c.Status = &ProviderStatus{
		sessionCreds: s.Config.Credentials,
	}

	// override sessions if any custom endpoints specified
	if endpoint, ok := os.LookupEnv("AWS_CLOUDFORMATION_ENDPOINT"); ok {
		logger.Debug("Setting CloudFormation endpoint to %s", endpoint)
		provider.cfn = cloudformation.New(s, s.Config.Copy().WithEndpoint(endpoint))
	}
	if endpoint, ok := os.LookupEnv("AWS_EKS_ENDPOINT"); ok {
		logger.Debug("Setting EKS endpoint to %s", endpoint)
		provider.eks = awseks.New(s, s.Config.Copy().WithEndpoint(endpoint))
	}
	if endpoint, ok := os.LookupEnv("AWS_EC2_ENDPOINT"); ok {
		logger.Debug("Setting EC2 endpoint to %s", endpoint)
		provider.ec2 = ec2.New(s, s.Config.Copy().WithEndpoint(endpoint))

	}
	if endpoint, ok := os.LookupEnv("AWS_ELB_ENDPOINT"); ok {
		logger.Debug("Setting ELB endpoint to %s", endpoint)
		provider.elb = elb.New(s, s.Config.Copy().WithEndpoint(endpoint))

	}
	if endpoint, ok := os.LookupEnv("AWS_ELBV2_ENDPOINT"); ok {
		logger.Debug("Setting ELBV2 endpoint to %s", endpoint)
		provider.elbv2 = elbv2.New(s, s.Config.Copy().WithEndpoint(endpoint))

	}
	if endpoint, ok := os.LookupEnv("AWS_STS_ENDPOINT"); ok {
		logger.Debug("Setting STS endpoint to %s", endpoint)
		provider.sts = sts.New(s, s.Config.Copy().WithEndpoint(endpoint))
	}
	if endpoint, ok := os.LookupEnv("AWS_IAM_ENDPOINT"); ok {
		logger.Debug("Setting IAM endpoint to %s", endpoint)
		provider.iam = iam.New(s, s.Config.Copy().WithEndpoint(endpoint))
	}
	if endpoint, ok := os.LookupEnv("AWS_CLOUDTRAIL_ENDPOINT"); ok {
		logger.Debug("Setting CloudTrail endpoint to %s", endpoint)
		provider.cloudtrail = cloudtrail.New(s, s.Config.Copy().WithEndpoint(endpoint))
	}

	if clusterSpec != nil {
		clusterSpec.Metadata.Region = c.Provider.Region()
	}

	return c, c.checkAuth()
}

// ParseConfig parses data into a ClusterConfig
func ParseConfig(data []byte) (*api.ClusterConfig, error) {
	// strict mode is not available in runtime.Decode, so we use the parser
	// directly; we don't store the resulting object, this is just the means
	// of detecting any unknown keys
	// NOTE: we must use sigs.k8s.io/yaml, as it behaves differently from
	// github.com/ghodss/yaml, which didn't handle nested structs well
	if err := yaml.UnmarshalStrict(data, &api.ClusterConfig{}); err != nil {
		return nil, err
	}

	obj, err := runtime.Decode(scheme.Codecs.UniversalDeserializer(), data)
	if err != nil {
		return nil, err
	}

	cfg, ok := obj.(*api.ClusterConfig)
	if !ok {
		return nil, fmt.Errorf("expected to decode object of type %T; got %T", &api.ClusterConfig{}, cfg)
	}
	return cfg, nil
}

// LoadConfigFromFile loads ClusterConfig from configFile
func LoadConfigFromFile(configFile string) (*api.ClusterConfig, error) {
	data, err := readConfig(configFile)
	if err != nil {
		return nil, errors.Wrapf(err, "reading config file %q", configFile)
	}
	clusterConfig, err := ParseConfig(data)
	if err != nil {
		return nil, errors.Wrapf(err, "loading config file %q", configFile)
	}
	return clusterConfig, nil

}

func readConfig(configFile string) ([]byte, error) {
	if configFile == "-" {
		return io.ReadAll(os.Stdin)
	}
	return os.ReadFile(configFile)
}

// IsSupportedRegion check if given region is supported
func (c *ClusterProvider) IsSupportedRegion() bool {
	for _, supportedRegion := range api.SupportedRegions() {
		if c.Provider.Region() == supportedRegion {
			return true
		}
	}
	return false
}

// GetCredentialsEnv returns the AWS credentials for env usage
func (c *ClusterProvider) GetCredentialsEnv() ([]string, error) {
	creds, err := c.Status.sessionCreds.Get()
	if err != nil {
		return nil, errors.Wrap(err, "getting effective credentials")
	}
	return []string{
		fmt.Sprintf("AWS_ACCESS_KEY_ID=%s", creds.AccessKeyID),
		fmt.Sprintf("AWS_SECRET_ACCESS_KEY=%s", creds.SecretAccessKey),
		fmt.Sprintf("AWS_SESSION_TOKEN=%s", creds.SessionToken),
	}, nil
}

// checkAuth checks the AWS authentication
func (c *ClusterProvider) checkAuth() error {

	input := &sts.GetCallerIdentityInput{}
	output, err := c.Provider.STS().GetCallerIdentity(input)
	if err != nil {
		return errors.Wrap(err, "checking AWS STS access – cannot get role ARN for current session")
	}
	if output == nil || output.Arn == nil {
		return fmt.Errorf("unexpected response from AWS STS")
	}
	c.Status.iamRoleARN = *output.Arn
	logger.Debug("role ARN for the current session is %q", c.Status.iamRoleARN)
	return nil
}

// ResolveAMI ensures that the node AMI is set and is available
func ResolveAMI(provider api.ClusterProvider, version string, np api.NodePool) error {
	var resolver ami.Resolver
	ng := np.BaseNodeGroup()
	switch ng.AMI {
	case api.NodeImageResolverAuto:
		resolver = ami.NewAutoResolver(provider.EC2())
	case api.NodeImageResolverAutoSSM:
		resolver = ami.NewSSMResolver(provider.SSM())
	case "":
		resolver = ami.NewMultiResolver(
			ami.NewSSMResolver(provider.SSM()),
			ami.NewAutoResolver(provider.EC2()),
		)
	default:
		return errors.Errorf("invalid AMI value: %q", ng.AMI)
	}

	instanceType := api.SelectInstanceType(np)
	id, err := resolver.Resolve(provider.Region(), version, instanceType, ng.AMIFamily)
	if err != nil {
		return errors.Wrap(err, "unable to determine AMI to use")
	}
	if id == "" {
		return ami.NewErrFailedResolution(provider.Region(), version, instanceType, ng.AMIFamily)
	}
	ng.AMI = id
	return nil
}

func errTooFewAvailabilityZones(azs []string) error {
	return fmt.Errorf("only %d zones specified %v, %d are required (can be non-unique)", len(azs), azs, api.MinRequiredAvailabilityZones)
}

// SetAvailabilityZones sets the given (or chooses) the availability zones
func (c *ClusterProvider) SetAvailabilityZones(spec *api.ClusterConfig, given []string) error {
	if count := len(given); count != 0 {
		if count < api.MinRequiredAvailabilityZones {
			return errTooFewAvailabilityZones(given)
		}
		spec.AvailabilityZones = given
		return nil
	}

	if count := len(spec.AvailabilityZones); count != 0 {
		if count < api.MinRequiredAvailabilityZones {
			return errTooFewAvailabilityZones(spec.AvailabilityZones)
		}
		return nil
	}

	logger.Debug("determining availability zones")
<<<<<<< HEAD
=======
	var azSelector *az.AvailabilityZoneSelector
	if c.Provider.Region() == api.RegionUSEast1 || c.Provider.Region() == api.RegionUSWest1 {
		azSelector = az.NewSelectorWithMinRequired(c.Provider.EC2(), c.Provider.Region())
	} else {
		azSelector = az.NewSelectorWithDefaults(c.Provider.EC2(), c.Provider.Region())
	}
>>>>>>> 7a7c75d4

	zones, err := az.GetAvailabilityZones(c.Provider.EC2(), c.Provider.Region())
	if err != nil {
		return errors.Wrap(err, "getting availability zones")
	}

	logger.Info("setting availability zones to %v", zones)
	spec.AvailabilityZones = zones

	return nil
}

func (c *ClusterProvider) newSession(spec *api.ProviderConfig) *session.Session {
	// we might want to use bits from kops, although right now it seems like too many things we
	// don't want yet
	// https://github.com/kubernetes/kops/blob/master/upup/pkg/fi/cloudup/awsup/aws_cloud.go#L179
	config := aws.NewConfig().WithCredentialsChainVerboseErrors(true)

	if c.Provider.Region() != "" {
		config = config.WithRegion(c.Provider.Region()).WithSTSRegionalEndpoint(endpoints.RegionalSTSEndpoint)
	}

	config = request.WithRetryer(config, newLoggingRetryer())
	if logger.Level >= api.AWSDebugLevel {
		config = config.WithLogLevel(aws.LogDebug |
			aws.LogDebugWithHTTPBody |
			aws.LogDebugWithRequestRetries |
			aws.LogDebugWithRequestErrors |
			aws.LogDebugWithEventStreamBody)
		config = config.WithLogger(aws.LoggerFunc(func(args ...interface{}) {
			logger.Debug(fmt.Sprintln(args...))
		}))
	}

	// Create the options for the session
	opts := session.Options{
		Config:                  *config,
		SharedConfigState:       session.SharedConfigEnable,
		Profile:                 spec.Profile,
		AssumeRoleTokenProvider: stscreds.StdinTokenProvider,
	}

	stscreds.DefaultDuration = 30 * time.Minute

	s := session.Must(session.NewSessionWithOptions(opts))

	s.Handlers.Build.PushFrontNamed(request.NamedHandler{
		Name: "eksctlUserAgent",
		Fn: request.MakeAddToUserAgentHandler(
			"eksctl", version.String()),
	})

	if spec.Region == "" {
		if api.IsSetAndNonEmptyString(s.Config.Region) {
			// set cluster config region, based on session config
			spec.Region = *s.Config.Region
		} else {
			// if session config doesn't have region set, make recursive call forcing default region
			logger.Debug("no region specified in flags or config, setting to %s", api.DefaultRegion)
			spec.Region = api.DefaultRegion
			return c.newSession(spec)
		}
	}

	return s
}

// NewStackManager returns a new stack manager
func (c *ClusterProvider) NewStackManager(spec *api.ClusterConfig) manager.StackManager {
	return manager.NewStackCollection(c.Provider, spec)
}<|MERGE_RESOLUTION|>--- conflicted
+++ resolved
@@ -384,16 +384,6 @@
 	}
 
 	logger.Debug("determining availability zones")
-<<<<<<< HEAD
-=======
-	var azSelector *az.AvailabilityZoneSelector
-	if c.Provider.Region() == api.RegionUSEast1 || c.Provider.Region() == api.RegionUSWest1 {
-		azSelector = az.NewSelectorWithMinRequired(c.Provider.EC2(), c.Provider.Region())
-	} else {
-		azSelector = az.NewSelectorWithDefaults(c.Provider.EC2(), c.Provider.Region())
-	}
->>>>>>> 7a7c75d4
-
 	zones, err := az.GetAvailabilityZones(c.Provider.EC2(), c.Provider.Region())
 	if err != nil {
 		return errors.Wrap(err, "getting availability zones")
